--- conflicted
+++ resolved
@@ -23,11 +23,7 @@
         files: src/unpacker/passwords|.gitignore|_list.txt
 
     -   id: flake8
-<<<<<<< HEAD
-        args: [--ignore=E501,--ignore=W503,--select=W504]
-=======
         args: [--ignore="E501,W503", --select=W504]
->>>>>>> 36922a2b
 
     -   id: forbid-new-submodules
 
@@ -47,20 +43,13 @@
         language: system
         args: [--rcfile=.pylintrc]
 
+
 -   repo: https://github.com/jumanjihouse/pre-commit-hooks
     rev: 1.11.0
     hooks:
     -   id: shellcheck
 
-<<<<<<< HEAD
-#-   repo: https://github.com/pre-commit/mirrors-isort
-#    rev: v4.3.4
-#    hooks:
-#    -   id: isort
-#        args: ["-m 5"]
 
-=======
->>>>>>> 36922a2b
 -   repo: https://github.com/pryorda/dockerfilelint-precommit-hooks
     rev: v0.1.0
     hooks:
