import itertools
import logging
from collections import OrderedDict
from multiprocessing import Manager, Pool
from pathlib import Path
from re import findall
from tempfile import TemporaryDirectory
from typing import Dict, List, Optional, Tuple
from zlib import compress

from common_helper_files import get_binary_from_file, safe_rglob
from common_helper_process import execute_shell_command_get_return_code
from fact_helper_file import get_file_type_from_path

from analysis.PluginBase import AnalysisBasePlugin
from helperFunctions.tag import TagColor
from helperFunctions.uid import create_uid
from objects.file import FileObject
from storage.binary_service import BinaryServiceDbInterface
from unpacker.unpack_base import UnpackBase

TIMEOUT = 5
EXECUTABLE = 'executable'
EMPTY = '(no parameter)'
DOCKER_IMAGE = 'fact/qemu:latest'


class Unpacker(UnpackBase):
    def unpack_fo(self, file_object: FileObject) -> Optional[TemporaryDirectory]:
        file_path = file_object.file_path if file_object.file_path else self._get_file_path_from_db(file_object.get_uid())
        if not file_path or not Path(file_path).is_file():
            logging.error('could not unpack {}: file path not found'.format(file_object.get_uid()))
            return None

        extraction_dir = TemporaryDirectory(prefix='FACT_plugin_qemu_exec')
        self.extract_files_from_file(file_path, extraction_dir.name)
        return extraction_dir

    def _get_file_path_from_db(self, uid):
        binary_service = BinaryServiceDbInterface(config=self.config)
        try:
            path = binary_service.get_file_name_and_path(uid)['file_path']
            return path
        except (KeyError, TypeError):
            return None
        finally:
            binary_service.shutdown()


class AnalysisPlugin(AnalysisBasePlugin):

    NAME = 'qemu_exec'
    DESCRIPTION = 'test binaries for executability in QEMU and display help if available'
    VERSION = '0.4.2'
    DEPENDENCIES = ['file_type']
    FILE_TYPES = ['application/x-executable', 'application/x-sharedlib']

    FACT_EXTRACTION_FOLDER_NAME = 'fact_extracted'

    arch_to_bin_dict = OrderedDict([
        ('aarch64', ['aarch64']),
        ('ARM', ['aarch64', 'arm', 'armeb']),

        ('MIPS32', ['mipsel', 'mips', 'mipsn32', 'mipsn32el']),
        ('MIPS64', ['mips64', 'mips64el']),
        ('MIPS', ['mipsel', 'mips', 'mips64', 'mips64el', 'mipsn32', 'mipsn32el']),

        ('80386', ['i386']),
        ('80486', ['x86_64', 'i386']),
        ('x86', ['x86_64', 'i386']),

        ('PowerPC', ['ppc', 'ppc64', 'ppc64abi32', 'ppc64le']),
        ('PPC', ['ppc', 'ppc64', 'ppc64abi32', 'ppc64le']),

        ('Renesas SH', ['sh4', 'sh4eb']),
    ])

    root_path = None

    def __init__(self, plugin_administrator, config=None, recursive=True, unpacker=None):
        self.unpacker = Unpacker(config) if unpacker is None else unpacker
        super().__init__(plugin_administrator, config=config, recursive=recursive, plugin_path=__file__, timeout=600)

    def process_object(self, file_object: FileObject) -> FileObject:
        if not docker_is_running():
            logging.error('could not process object: docker daemon not running')
            return file_object

        if self.NAME not in file_object.processed_analysis:
            file_object.processed_analysis[self.NAME] = {}
        file_object.processed_analysis[self.NAME]['summary'] = []

        if file_object.processed_analysis['file_type']['mime'] in self.FILE_TYPES:
            return self._process_included_binary(file_object)
        return self._process_container(file_object)

    def _process_included_binary(self, file_object: FileObject) -> FileObject:
        # File will get analyzed in the parent container
        file_object.processed_analysis[self.NAME]['parent_flag'] = True
        return file_object

    def _process_container(self, file_object: FileObject) -> FileObject:
        if not file_object.files_included:
            return file_object

        tmp_dir = self.unpacker.unpack_fo(file_object)
        extracted_files_dir = self.unpacker.get_extracted_files_dir(tmp_dir.name)

        if extracted_files_dir.is_dir():
            try:
                self.root_path = self._find_root_path(extracted_files_dir)
                file_list = self._find_relevant_files(extracted_files_dir)
                if file_list:
                    file_object.processed_analysis[self.NAME]['files'] = {}
                    self._process_included_files(file_list, file_object)
            finally:
                tmp_dir.cleanup()

        return file_object

    def _find_relevant_files(self, extracted_files_dir: Path):
        result = []
<<<<<<< HEAD
        for path in extracted_files_dir.glob('**/*'):
=======
        for path in safe_rglob(Path(tmp_dir.name)):
>>>>>>> ed348c2c
            if path.is_file() and not path.is_symlink():
                file_type = get_file_type_from_path(path.absolute())
                if self._has_relevant_type(file_type):
                    result.append(('/{}'.format(path.relative_to(Path(self.root_path))), file_type['full']))
        return result

    def _find_root_path(self, extracted_files_dir: Path) -> Path:
        root_path = extracted_files_dir
        if (root_path / self.FACT_EXTRACTION_FOLDER_NAME).is_dir():
            # if there a 'fact_extracted' folder in the tmp dir: reset root path to that folder
            root_path /= self.FACT_EXTRACTION_FOLDER_NAME
        return root_path

    def _has_relevant_type(self, file_type: dict):
        if file_type is not None and file_type['mime'] in self.FILE_TYPES:
            return True
        return False

    def _process_included_files(self, file_list, file_object):
        manager = Manager()
        pool = Pool(processes=8)
        results_dict = manager.dict()

        jobs = self._create_analysis_jobs(file_list, file_object, results_dict)
        pool.starmap(process_qemu_job, jobs, chunksize=1)
        self._enter_results(dict(results_dict), file_object)
        self._add_tag(file_object)

    def _create_analysis_jobs(self, file_list: List[Tuple[str, str]], file_object: FileObject, results_dict: dict) -> List[tuple]:
        jobs = []
        for file_path, full_type in file_list:
            uid = self._get_uid(file_path, self.root_path)
            if uid not in file_object.processed_analysis[self.NAME]['files']:
                # file could be contained in the fo multiple times (but should be tested only once)
                qemu_arch_suffixes = self._find_arch_suffixes(full_type)
                jobs.extend(
                    [(file_path, arch_suffix, self.root_path, results_dict, uid) for arch_suffix in qemu_arch_suffixes])
        return jobs

    @staticmethod
    def _get_uid(file_path, root_path: Path):
        return create_uid(get_binary_from_file(str(root_path / file_path[1:])))

    def _find_arch_suffixes(self, full_type):
        for arch_string in self.arch_to_bin_dict:
            if arch_string in full_type:
                return self.arch_to_bin_dict[arch_string]
        return []

    def _enter_results(self, results, file_object):
        tmp = file_object.processed_analysis[self.NAME]['files'] = results
        for uid in tmp:
            tmp[uid]['executable'] = self._valid_execution_in_results(tmp[uid]['results'])
        file_object.processed_analysis['qemu_exec']['summary'] = self._get_summary(tmp)

    @staticmethod
    def _valid_execution_in_results(results: dict):
        return any(
            results[arch][option]['stdout'] != '' and (results[arch][option]['return_code'] == '0' or results[arch][option]['stderr'] == '')
            for arch in results
            for option in results[arch]
            if option != 'strace'
        )

    def _add_tag(self, file_object: FileObject):
        result = file_object.processed_analysis[self.NAME]['files']
        if any(result[uid]['executable'] for uid in result):
            self.add_analysis_tag(
                file_object=file_object,
                tag_name=self.NAME,
                value='QEMU executable',
                color=TagColor.BLUE,
                propagate=True
            )

    @staticmethod
    def _get_summary(results: dict):
        if any(results[uid][EXECUTABLE] for uid in results):
            return [EXECUTABLE]
        return []


def process_qemu_job(file_path: str, arch_suffix: str, root_path: Path, results_dict: dict, uid: str):
    result = test_qemu_executability(file_path, arch_suffix, root_path)
    if result:
        if uid in results_dict:
            tmp_dict = dict(results_dict[uid]['results'])
            tmp_dict.update({arch_suffix: result})
        else:
            tmp_dict = {arch_suffix: result}
        results_dict[uid] = {
            'path': file_path,
            'results': tmp_dict
        }


def test_qemu_executability(file_path: str, arch_suffix: str, root_path: Path) -> dict:
    result = {}

    response = get_docker_output(arch_suffix, file_path, root_path)
    if response:
        result = parse_docker_output(response)

    return result


def get_docker_output(arch_suffix: str, file_path: str, root_path: Path) -> Optional[str]:
    call = 'docker run --rm --net=none -v {}:/opt/firmware_root {} {} {}'.format(
        root_path, DOCKER_IMAGE, arch_suffix, file_path)
    response, return_code = execute_shell_command_get_return_code(call, timeout=TIMEOUT)
    if return_code != 0:
        if 'timed out' in response:
            logging.warning('encountered timeout while trying to run docker container')
        else:
            logging.warning('encountered process error while trying to run docker container')
        return None
    return response


def parse_docker_output(docker_output: str) -> dict:
    result = parse_docker_output_options(docker_output)
    merge_similar_entries(result)
    result.update(parse_docker_output_strace(docker_output))
    return result


def merge_similar_entries(results_dict: Dict[str, Dict[str, str]]):
    for option_1, option_2 in itertools.combinations(results_dict, 2):
        if results_dict[option_1] == results_dict[option_2]:
            combined_key = '{}, {}'.format(option_1, option_2)
            results_dict[combined_key] = results_dict[option_1]
            results_dict.pop(option_1)
            results_dict.pop(option_2)
            merge_similar_entries(results_dict)
            break


def parse_docker_output_options(docker_output: str) -> Dict[str, Dict[str, str]]:
    options_regex = '(?s)§#§option§#§((?:(?!§#§).)+)§#§\n' \
                    '§#§stdout§#§((?:(?!§#§).)*)§#§\n' \
                    '§#§stderr§#§((?:(?!§#§).)*)§#§\n' \
                    '§#§return_code§#§((?:(?!§#§).)*)§#§'

    result = {
        option if option != ' ' else EMPTY: {
            'stdout': stdout,
            'stderr': stderr,
            'return_code': return_code,
        }
        for option, stdout, stderr, return_code in findall(options_regex, docker_output)
        if not contains_docker_error(stderr) and not stderr == stdout == ''
    }

    return result


def parse_docker_output_strace(docker_output: str) -> dict:
    strace_regex = '(?s)§#§strace§#§\n' \
                   '§#§stdout§#§((?:(?!§#§).)*)§#§\n' \
                   '§#§stderr§#§((?:(?!§#§).)*)§#§'

    return {
        'strace': compress(output.encode())
        for _, output in findall(strace_regex, docker_output)
        if not contains_docker_error(output) and not output == ''
    }


def contains_docker_error(docker_output: str) -> bool:
    error_messages = ['Unsupported syscall', 'Invalid ELF', 'uncaught target signal']
    return any(e in docker_output for e in error_messages)


def docker_is_running() -> bool:
    _, return_code = execute_shell_command_get_return_code('pgrep dockerd')
    return return_code == 0<|MERGE_RESOLUTION|>--- conflicted
+++ resolved
@@ -120,11 +120,7 @@
 
     def _find_relevant_files(self, extracted_files_dir: Path):
         result = []
-<<<<<<< HEAD
-        for path in extracted_files_dir.glob('**/*'):
-=======
-        for path in safe_rglob(Path(tmp_dir.name)):
->>>>>>> ed348c2c
+        for path in safe_rglob(extracted_files_dir):
             if path.is_file() and not path.is_symlink():
                 file_type = get_file_type_from_path(path.absolute())
                 if self._has_relevant_type(file_type):
