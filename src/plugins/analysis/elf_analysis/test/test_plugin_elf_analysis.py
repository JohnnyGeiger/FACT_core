from collections import namedtuple
from pathlib import Path

import pytest

from helperFunctions.config import get_config_for_testing
from helperFunctions.tag import TagColor
from objects.file import FileObject
from ..code.elf_analysis import AnalysisPlugin

TEST_DATA_DIR = Path(Path(__file__).parent, 'data')


class MockAdmin:
    def register_plugin(self, name, administrator):
        pass


LiefResult = namedtuple('LiefResult', ['symbols_version', 'libraries', 'imported_functions', 'exported_functions'])


@pytest.fixture(scope='function')
def test_config():
    return get_config_for_testing()


@pytest.fixture(scope='function')
def stub_object():
    test_object = FileObject(file_path=str(Path(TEST_DATA_DIR, 'test_binary')))
    test_object.processed_analysis['file_type'] = {'mime': 'application/x-executable'}

    return test_object


@pytest.fixture(scope='function')
def stub_plugin(test_config, monkeypatch):
    monkeypatch.setattr('plugins.base.BasePlugin._sync_view', lambda self, plugin_path: None)
    return AnalysisPlugin(MockAdmin(), test_config, offline_testing=True)


def test_process_analysis(stub_plugin, stub_object):
    stub_object.processed_analysis['file_type'] = {'mime': 'application/x-executable'}
    stub_plugin.process_object(stub_object)

    assert stub_object.processed_analysis[stub_plugin.NAME]['Output'] != {}
    result_summary = sorted(stub_object.processed_analysis[stub_plugin.NAME]['summary'])
    assert result_summary == ['dynamic_entries', 'exported_functions', 'header', 'imported_functions', 'libraries', 'sections', 'segments', 'symbols_version']


@pytest.mark.parametrize('tag, tag_color', [
    ('crypto', TagColor.RED),
    ('file_system', TagColor.BLUE),
    ('network', TagColor.ORANGE),
    ('memory_operations', TagColor.GREEN),
    ('randomize', TagColor.LIGHT_BLUE),
    ('other', TagColor.GRAY)])
def test_get_color_code(stub_plugin, tag, tag_color):
    assert stub_plugin._get_color_codes(tag) == tag_color


<<<<<<< HEAD
function_list_test_data = [
    ([], [], '', [], []),
    (['a'], ['b'], 'c', [], []),
    (['a'], ['b'], 'c', ['d'], ['d']),
    (['a', 'b'], ['b'], 'c', ['d'], ['d', 'c']),
    (['a', 'b', 'x', 'y'], ['o', 'p', 'y'], 'c', [], ['c']),
    (['a', 'b'], ['b'], 'c', ['d', 'e'], ['d', 'e', 'c'])
]


@pytest.mark.parametrize('function_list, json_items, key, tag_list, expected_result', function_list_test_data)
def test_get_tags_from_function_list(stub_plugin, function_list, json_items, key, tag_list, expected_result):
    assert stub_plugin._get_tags_from_function_list(function_list, json_items, key, tag_list) == expected_result
=======
def test_create_tags(stub_plugin, stub_object):
    stub_object.processed_analysis[stub_plugin.NAME] = {}
    stub_result = LiefResult(libraries=['libz', 'unknown'], imported_functions=list(), symbols_version=list(), exported_functions=list())
    stub_plugin.create_tags(stub_result, stub_object)

    assert 'compression' in stub_object.processed_analysis[stub_plugin.NAME]['tags']


def test_analyze_elf_bad_file(stub_plugin, stub_object, tmpdir):
    random_file = Path(tmpdir, 'random')
    random_file.write_bytes(b'ABCDEFGHIJKLMNOPQRSTUVWXYZ')
    stub_object.file_path = str(random_file.absolute())

    result = stub_plugin._analyze_elf(stub_object)
    assert result == {}
>>>>>>> b6b40f14
<|MERGE_RESOLUTION|>--- conflicted
+++ resolved
@@ -58,7 +58,6 @@
     assert stub_plugin._get_color_codes(tag) == tag_color
 
 
-<<<<<<< HEAD
 function_list_test_data = [
     ([], [], '', [], []),
     (['a'], ['b'], 'c', [], []),
@@ -72,7 +71,8 @@
 @pytest.mark.parametrize('function_list, json_items, key, tag_list, expected_result', function_list_test_data)
 def test_get_tags_from_function_list(stub_plugin, function_list, json_items, key, tag_list, expected_result):
     assert stub_plugin._get_tags_from_function_list(function_list, json_items, key, tag_list) == expected_result
-=======
+
+
 def test_create_tags(stub_plugin, stub_object):
     stub_object.processed_analysis[stub_plugin.NAME] = {}
     stub_result = LiefResult(libraries=['libz', 'unknown'], imported_functions=list(), symbols_version=list(), exported_functions=list())
@@ -87,5 +87,4 @@
     stub_object.file_path = str(random_file.absolute())
 
     result = stub_plugin._analyze_elf(stub_object)
-    assert result == {}
->>>>>>> b6b40f14
+    assert result == {}