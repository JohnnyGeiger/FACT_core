<<<<<<< HEAD

from base64 import b64encode
from contextlib import contextmanager, suppress
=======
>>>>>>> 36922a2b
import logging
import os
import stat
import tarfile
import zlib
from base64 import b64encode
from contextlib import contextmanager, suppress
from pathlib import Path
from tempfile import TemporaryDirectory
from typing import List

from common_helper_files import safe_rglob
from common_helper_process import execute_shell_command

from analysis.PluginBase import AnalysisBasePlugin
from helperFunctions.tag import TagColor
from helperFunctions.web_interface import ConnectTo
from objects.file import FileObject
from storage.db_interface_common import MongoInterfaceCommon


class MountingError(RuntimeError):
    pass


@contextmanager
def mount(file_path, fs_type=''):
    mount_dir = TemporaryDirectory()
    try:
        mount_rv = execute_shell_command('sudo mount {} -v -o ro,loop {} {}'.format(fs_type, file_path, mount_dir.name))
        if 'mounted on' in mount_rv:
            yield Path(mount_dir.name)
        else:
            logging.error('could not mount {}'.format(file_path))
            raise MountingError('error while mounting fs')
    finally:
        execute_shell_command('sudo umount -v {}'.format(mount_dir.name))
        mount_dir.cleanup()


class AnalysisPlugin(AnalysisBasePlugin):

    NAME = 'file_system_metadata'
    DEPENDENCIES = ['file_type']
    DESCRIPTION = 'extract file system metadata (e.g. owner, group, etc.) from file system images contained in firmware'
    VERSION = '0.1'

    ARCHIVE_MIME_TYPES = [
        'application/gzip',
        'application/x-bzip2',
        'application/x-tar',
    ]
    FS_MIME_TYPES = [
        'filesystem/btrfs',
        'filesystem/cramfs',
        'filesystem/dosmbr',
        'filesystem/ext2',
        'filesystem/ext3',
        'filesystem/ext4',
        'filesystem/hfs',
        'filesystem/jfs',
        'filesystem/minix',
        'filesystem/reiserfs',
        'filesystem/romfs',
        'filesystem/udf',
        'filesystem/xfs',
        'filesystem/squashfs'
    ]

    def __init__(self, plugin_administrator, config=None, recursive=True):
        self.result = {}
        super().__init__(plugin_administrator, config=config, recursive=recursive, plugin_path=__file__)

    def process_object(self, file_object: FileObject) -> FileObject:
        self.result = {}
        self._extract_metadata(file_object)
        self._set_result_propagation_flag(file_object)
        return file_object

    def _set_result_propagation_flag(self, file_object: FileObject):
        if 'file_system_metadata' not in file_object.processed_analysis:
            file_object.processed_analysis['file_system_metadata'] = {}
        file_object.processed_analysis['file_system_metadata']['contained_in_file_system'] = self._parent_has_file_system_metadata(file_object)

    def _parent_has_file_system_metadata(self, file_object: FileObject) -> bool:
        if hasattr(file_object, 'temporary_data') and 'parent_fo_type' in file_object.temporary_data:
            mime_type = file_object.temporary_data['parent_fo_type']
            return mime_type in self.ARCHIVE_MIME_TYPES + self.FS_MIME_TYPES
        with ConnectTo(FsMetadataDbInterface, self.config) as db_interface:
            return db_interface.parent_fo_has_fs_metadata_analysis_results(file_object)

    def _extract_metadata(self, file_object: FileObject):
        file_type = file_object.processed_analysis['file_type']['mime']
        if file_type in self.FS_MIME_TYPES:
            self._extract_metadata_from_file_system(file_object, file_type)
        elif file_type in self.ARCHIVE_MIME_TYPES:
            self._extract_metadata_from_tar(file_object)
        if self.result:
            file_object.processed_analysis['file_system_metadata'] = {'files': self.result}
            self._add_tag(file_object, self.result)

    def _extract_metadata_from_file_system(self, file_object: FileObject, file_type: str):
        type_parameter = '-t {}'.format(file_type.split('/')[1])
        try:
            with mount(file_object.file_path, type_parameter) as mounted_path:
                self._analyze_metadata_of_mounted_dir(mounted_path)
        except MountingError:
            pass

    def _analyze_metadata_of_mounted_dir(self, mounted_dir: Path):
        for file_ in safe_rglob(mounted_dir, False, False):  # FIXME files with PermissionError could be ignored
            if file_.is_file() and not file_.is_symlink():
                self._enter_results_for_mounted_file(file_)

    def _enter_results_for_mounted_file(self, file_: Path):
        result = self.result[b64encode(file_.name.encode()).decode()] = {}
        stats = os.lstat(str(file_))
        result[FsKeys.MODE] = self._get_mounted_file_mode(stats)
        result[FsKeys.MODE_HR] = stat.filemode(stats.st_mode)
        result[FsKeys.NAME] = file_.name
        result[FsKeys.PATH] = str(file_)
        result[FsKeys.UID] = stats.st_uid
        result[FsKeys.GID] = stats.st_gid
        result[FsKeys.USER] = 'root' if stats.st_uid == 0 else ''
        result[FsKeys.GROUP] = 'root' if stats.st_gid == 0 else ''
        result[FsKeys.M_TIME] = stats.st_mtime
        result[FsKeys.A_TIME] = stats.st_atime
        result[FsKeys.C_TIME] = stats.st_ctime
        result[FsKeys.SUID], result[FsKeys.SGID], result[FsKeys.STICKY] = self._get_extended_file_permissions(result[FsKeys.MODE])

    def _extract_metadata_from_tar(self, file_object: FileObject):
        try:
            for file_info in tarfile.open(file_object.file_path):
                if file_info.isfile():
                    self._enter_results_for_tar_file(file_info)
        except tarfile.TarError:
            logging.warning('could not open tar archive {}'.format(file_object.file_name))
        except zlib.error:
            logging.warning('could not open compressed tar archive: {}'.format(file_object.file_name))
        except EOFError:
            logging.warning('could not open archive: unexpected EOF {}'.format(file_object.file_name))

    def _enter_results_for_tar_file(self, file_info: tarfile.TarInfo):
        file_path = file_info.name
        if file_path[:2] == './':
            file_path = file_path[2:]
        result = self.result[b64encode(file_path.encode()).decode()] = {}
        result[FsKeys.MODE] = self._get_tar_file_mode_str(file_info)
        result[FsKeys.NAME] = Path(file_path).name
        result[FsKeys.PATH] = file_path
        result[FsKeys.USER] = file_info.uname
        result[FsKeys.GROUP] = file_info.gname
        result[FsKeys.UID] = file_info.uid
        result[FsKeys.GID] = file_info.gid
        result[FsKeys.M_TIME] = file_info.mtime
        result[FsKeys.SUID], result[FsKeys.SGID], result[FsKeys.STICKY] = self._get_extended_file_permissions(result[FsKeys.MODE])

    @staticmethod
    def _get_extended_file_permissions(file_mode: str) -> List[bool]:
        extended_file_permission_bits = "{0:03b}".format(int(file_mode[-4])) if len(file_mode) > 3 else '000'
        return [b == '1' for b in extended_file_permission_bits]

    @staticmethod
    def _get_tar_file_mode_str(file_info: tarfile.TarInfo) -> str:
        return oct(file_info.mode)[2:]

    @staticmethod
    def _get_mounted_file_mode(stats):
        return oct(stat.S_IMODE(stats.st_mode))[2:]

    def _add_tag(self, file_object: FileObject, results: dict):
        if self._tag_should_be_set(results):
            self.add_analysis_tag(
                file_object=file_object,
                tag_name='SUID/GUID + root',
                value='SUID/GUID + root',
                color=TagColor.BLUE,
                propagate=False
            )

    @staticmethod
    def _tag_should_be_set(results: dict):
        return any(
            result[FsKeys.USER] == 'root' and (result[FsKeys.SUID] or result[FsKeys.SGID])
            for result in results.values()
            if FsKeys.USER in result
        )


class FsKeys:
    MODE = 'file mode octal'
    MODE_HR = 'file mode'
    NAME = 'file name'
    PATH = 'file path'
    UID = 'owner user id'
    GID = 'owner group id'
    USER = 'owner'
    GROUP = 'owner group'
    M_TIME = 'modification time'
    A_TIME = 'access time'
    C_TIME = 'creation time'
    SUID = 'setuid flag'
    SGID = 'setgid flag'
    STICKY = 'sticky flag'


class FsMetadataDbInterface(MongoInterfaceCommon):

    READ_ONLY = True
    RELEVANT_FILE_TYPES = AnalysisPlugin.ARCHIVE_MIME_TYPES + AnalysisPlugin.FS_MIME_TYPES

    def parent_fo_has_fs_metadata_analysis_results(self, file_object: FileObject):
        for parent_uid in self.get_parent_uids_from_virtual_path(file_object):
            if self.object_exists(parent_uid):
                parent_fo = self.get_object(parent_uid)
                if 'file_type' in parent_fo.processed_analysis and \
                        parent_fo.processed_analysis['file_type']['mime'] in self.RELEVANT_FILE_TYPES:
                    return True
        return False

    @staticmethod
    def get_parent_uids_from_virtual_path(file_object: FileObject):
        result = set()
        for path_list in file_object.virtual_file_path.values():
            for virtual_path in path_list:
                with suppress(IndexError):
                    result.add(virtual_path.split("|")[-2])
        return result<|MERGE_RESOLUTION|>--- conflicted
+++ resolved
@@ -1,9 +1,3 @@
-<<<<<<< HEAD
-
-from base64 import b64encode
-from contextlib import contextmanager, suppress
-=======
->>>>>>> 36922a2b
 import logging
 import os
 import stat
