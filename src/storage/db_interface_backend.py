--- conflicted
+++ resolved
@@ -30,12 +30,7 @@
             'analysis_tags': update_analysis_tags(new_object, old_object),
         }
 
-<<<<<<< HEAD
-        if type(new_object) == Firmware:
-
-=======
         if isinstance(new_object, Firmware):
->>>>>>> 3328bbaf
             update_dictionary.update({
                 'version': new_object.version,
                 'device_name': new_object.device_name,
