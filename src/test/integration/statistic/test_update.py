--- conflicted
+++ resolved
@@ -1,19 +1,13 @@
-<<<<<<< HEAD
 # pylint: disable=protected-access,no-self-use,attribute-defined-outside-init,wrong-import-order
-import gc
-=======
-# pylint: disable=protected-access,wrong-import-order
-import unittest
->>>>>>> 1bfac066
 
 import gc
 
 from helperFunctions.config import get_config_for_testing
 from helperFunctions.statistic import calculate_total_files
 from statistic.update import StatisticUpdater
+from storage.db_interface_statistic import StatisticDbViewer
 from storage.MongoMgr import MongoMgr
-from storage.db_interface_statistic import StatisticDbViewer
-from test.common_helper import get_database_names, clean_test_database
+from test.common_helper import clean_test_database, get_database_names
 
 
 class TestStatistic:
@@ -67,13 +61,8 @@
 
     def test_filter_sanitized_entries(self):
         test_list = [['valid', 1], ['sanitized_81abfc7a79c8c1ed85f6b9fc2c5d9a3edc4456c4aecb9f95b4d7a2bf9bf652da_1', 1]]
-<<<<<<< HEAD
-        result = self.updater._filter_sanitzized_objects(test_list)
+        result = self.updater._filter_sanitized_objects(test_list)
         assert result == [['valid', 1]]
-=======
-        result = self.updater._filter_sanitized_objects(test_list)
-        self.assertEqual(result, [['valid', 1]])
->>>>>>> 1bfac066
 
     def test_find_most_frequent_architecture(self):
         test_list = ['MIPS, 32-bit, big endian (M)', 'MIPS (M)', 'MIPS, 32-bit, big endian (M)', 'MIPS, 32-bit, big endian (M)']
@@ -141,11 +130,7 @@
         total_amount_of_files = calculate_total_files([nx_off, nx_on])
         assert total_amount_of_files == 1000
         self.updater.append_nx_stats_to_result_dict(nx_off, nx_on, stats, total_amount_of_files)
-<<<<<<< HEAD
         assert stats == {'exploit_mitigations': [('NX enabled', 800, 0.8), ('NX disabled', 200, 0.2)]}
-=======
-        self.assertEqual(stats, {'exploit_mitigations': [('NX enabled', 800, 0.8), ('NX disabled', 200, 0.2)]})
->>>>>>> 1bfac066
 
     def set_canary_stats_to_dict(self, result, stats):
         canary_off, canary_on = self.updater.extract_canary_data_from_analysis(result)
@@ -208,14 +193,7 @@
         assert self.updater.get_stats_nx(result, stats) is None
 
     def test_fetch_mitigations(self):
-<<<<<<< HEAD
-        assert self.updater._get_exploit_mitigations_stats() == {'exploit_mitigations': []}
+        assert self.updater.get_exploit_mitigations_stats() == {'exploit_mitigations': []}
 
     def test_known_vulnerabilities_works(self):
-        assert self.updater._get_known_vulnerabilities_stats() == {'known_vulnerabilities': []}
-=======
-        self.assertEqual(self.updater.get_exploit_mitigations_stats(), {'exploit_mitigations': []})
-
-    def test_known_vulnerabilities_works(self):
-        self.assertEqual(self.updater.get_known_vulnerabilities_stats(), {'known_vulnerabilities': []})
->>>>>>> 1bfac066
+        assert self.updater.get_known_vulnerabilities_stats() == {'known_vulnerabilities': []}