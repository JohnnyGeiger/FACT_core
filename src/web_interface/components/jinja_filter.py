--- conflicted
+++ resolved
@@ -6,21 +6,13 @@
 from common_helper_filter.time import time_format
 from flask import render_template
 
+import web_interface.filter as flt
 from helperFunctions.database import ConnectTo
 from helperFunctions.dataConversion import none_to_none
 from helperFunctions.hash import get_md5
 from helperFunctions.uid import is_list_of_uids
 from helperFunctions.web_interface import split_virtual_path, virtual_path_element_to_span
 from storage.db_interface_frontend import FrontEndDbInterface
-from web_interface.filter import (
-    byte_number_filter, bytes_to_str_filter, comment_out_regex_meta_chars, data_to_chart, data_to_chart_limited,
-    data_to_chart_with_value_percentage_pairs, decompress, encode_base64_filter, filter_format_string_list_with_offset,
-    fix_cwe, generic_nice_representation, get_all_uids_in_string, get_canvas_height, get_unique_keys_from_list_of_dicts,
-    infection_color, list_to_line_break_string, list_to_line_break_string_no_sort, nice_list, nice_number_filter,
-    nice_unix_time, render_analysis_tags, render_tags, replace_underscore_filter, sort_chart_list_by_name,
-    sort_chart_list_by_value, sort_comments, sort_roles_by_number_of_privileges, sort_users_by_name, text_highlighter,
-    uids_to_link, user_has_role, vulnerability_class
-)
 
 
 class FilterClass:
@@ -40,7 +32,7 @@
 
     def _filter_replace_uid_with_file_name(self, input_data):
         tmp = input_data.__str__()
-        uid_list = get_all_uids_in_string(tmp)
+        uid_list = flt.get_all_uids_in_string(tmp)
         for item in uid_list:
             with ConnectTo(FrontEndDbInterface, self._config) as sc:
                 file_name = sc.get_file_name(item)
@@ -51,7 +43,7 @@
         tmp = str(input_data)
         if tmp == 'None':
             return ' '
-        uid_list = get_all_uids_in_string(tmp)
+        uid_list = flt.get_all_uids_in_string(tmp)
         with ConnectTo(FrontEndDbInterface, self._config) as sc:
             for item in uid_list:
                 tmp = tmp.replace(item, sc.get_hid(item, root_uid=root_uid))
@@ -66,7 +58,7 @@
         tmp = input_data.__str__()
         if tmp == 'None':
             return ' '
-        uid_list = get_all_uids_in_string(tmp)
+        uid_list = flt.get_all_uids_in_string(tmp)
         with ConnectTo(FrontEndDbInterface, self._config) as sc:
             for item in uid_list:
                 tmp = tmp.replace(item, '<a style="text-reset" href="/analysis/{}/ro/{}">{}</a>'.format(
@@ -104,64 +96,55 @@
     def check_auth(self, _):
         return self._config.getboolean('ExpertSettings', 'authentication')
 
-    def _setup_filters(self):
+    def _setup_filters(self):  # pylint: disable=too-many-statements
         self._app.jinja_env.add_extension('jinja2.ext.do')
 
         self._app.jinja_env.filters['all_same'] = lambda data: len(set(str(value) for value in data.values())) == 1
         self._app.jinja_env.filters['auth_enabled'] = self.check_auth
-        self._app.jinja_env.filters['base64_encode'] = encode_base64_filter
-        self._app.jinja_env.filters['bytes_to_str'] = bytes_to_str_filter
-        self._app.jinja_env.filters['data_to_chart'] = data_to_chart
-        self._app.jinja_env.filters['data_to_chart_limited'] = data_to_chart_limited
-        self._app.jinja_env.filters['data_to_chart_with_value_percentage_pairs'] = data_to_chart_with_value_percentage_pairs
-        self._app.jinja_env.filters['decompress'] = decompress
+        self._app.jinja_env.filters['base64_encode'] = flt.encode_base64_filter
+        self._app.jinja_env.filters['bytes_to_str'] = flt.bytes_to_str_filter
+        self._app.jinja_env.filters['data_to_chart'] = flt.data_to_chart
+        self._app.jinja_env.filters['data_to_chart_limited'] = flt.data_to_chart_limited
+        self._app.jinja_env.filters['data_to_chart_with_value_percentage_pairs'] = flt.data_to_chart_with_value_percentage_pairs
+        self._app.jinja_env.filters['decompress'] = flt.decompress
         self._app.jinja_env.filters['dict_to_json'] = json.dumps
         self._app.jinja_env.filters['firmware_detail_tabular_field'] = self._render_firmware_detail_tabular_field
-        self._app.jinja_env.filters['fix_cwe'] = fix_cwe
-        self._app.jinja_env.filters['format_string_list_with_offset'] = filter_format_string_list_with_offset
-        self._app.jinja_env.filters['get_canvas_height'] = get_canvas_height
-        self._app.jinja_env.filters['get_unique_keys_from_list_of_dicts'] = get_unique_keys_from_list_of_dicts
-        self._app.jinja_env.filters['infection_color'] = infection_color
+        self._app.jinja_env.filters['fix_cwe'] = flt.fix_cwe
+        self._app.jinja_env.filters['format_string_list_with_offset'] = flt.filter_format_string_list_with_offset
+        self._app.jinja_env.filters['get_canvas_height'] = flt.get_canvas_height
+        self._app.jinja_env.filters['get_unique_keys_from_list_of_dicts'] = flt.get_unique_keys_from_list_of_dicts
+        self._app.jinja_env.filters['infection_color'] = flt.infection_color
         self._app.jinja_env.filters['is_list'] = lambda item: isinstance(item, list)
+        self._app.jinja_env.filters['is_not_mandatory_analysis_entry'] = flt.is_not_manditory_analysis_entry
         self._app.jinja_env.filters['json_dumps'] = json.dumps
-        self._app.jinja_env.filters['list_to_line_break_string'] = list_to_line_break_string
-        self._app.jinja_env.filters['list_to_line_break_string_no_sort'] = list_to_line_break_string_no_sort
+        self._app.jinja_env.filters['list_to_line_break_string'] = flt.list_to_line_break_string
+        self._app.jinja_env.filters['list_to_line_break_string_no_sort'] = flt.list_to_line_break_string_no_sort
         self._app.jinja_env.filters['md5_hash'] = get_md5
         self._app.jinja_env.filters['min'] = min
-        self._app.jinja_env.filters['nice_generic'] = generic_nice_representation
-        self._app.jinja_env.filters['nice_list'] = nice_list
-        self._app.jinja_env.filters['nice_number'] = nice_number_filter
+        self._app.jinja_env.filters['nice_generic'] = flt.generic_nice_representation
+        self._app.jinja_env.filters['nice_list'] = flt.nice_list
+        self._app.jinja_env.filters['nice_number'] = flt.nice_number_filter
         self._app.jinja_env.filters['nice_time'] = time_format
         self._app.jinja_env.filters['nice_uid_list'] = self._filter_nice_uid_list
-        self._app.jinja_env.filters['nice_unix_time'] = nice_unix_time
+        self._app.jinja_env.filters['nice_unix_time'] = flt.nice_unix_time
         self._app.jinja_env.filters['nice_virtual_path_list'] = self._nice_virtual_path_list
-        self._app.jinja_env.filters['number_format'] = byte_number_filter
+        self._app.jinja_env.filters['number_format'] = flt.byte_number_filter
         self._app.jinja_env.filters['print_program_version'] = self._filter_print_program_version
-        self._app.jinja_env.filters['regex_meta'] = comment_out_regex_meta_chars
-        self._app.jinja_env.filters['render_analysis_tags'] = render_analysis_tags
-        self._app.jinja_env.filters['render_tags'] = render_tags
+        self._app.jinja_env.filters['regex_meta'] = flt.comment_out_regex_meta_chars
+        self._app.jinja_env.filters['render_analysis_tags'] = flt.render_analysis_tags
+        self._app.jinja_env.filters['render_tags'] = flt.render_tags
         self._app.jinja_env.filters['replace_comparison_uid_with_hid'] = self._filter_replace_comparison_uid_with_hid
         self._app.jinja_env.filters['replace_uid_with_file_name'] = self._filter_replace_uid_with_file_name
         self._app.jinja_env.filters['replace_uid_with_hid_link'] = self._filter_replace_uid_with_hid_link
         self._app.jinja_env.filters['replace_uid_with_hid'] = self._filter_replace_uid_with_hid
-        self._app.jinja_env.filters['replace_underscore'] = replace_underscore_filter
-        self._app.jinja_env.filters['sort_chart_list_by_name'] = sort_chart_list_by_name
-        self._app.jinja_env.filters['sort_chart_list_by_value'] = sort_chart_list_by_value
-        self._app.jinja_env.filters['sort_comments'] = sort_comments
+        self._app.jinja_env.filters['replace_underscore'] = flt.replace_underscore_filter
+        self._app.jinja_env.filters['sort_chart_list_by_name'] = flt.sort_chart_list_by_name
+        self._app.jinja_env.filters['sort_chart_list_by_value'] = flt.sort_chart_list_by_value
+        self._app.jinja_env.filters['sort_comments'] = flt.sort_comments
         self._app.jinja_env.filters['sort_privileges'] = lambda privileges: sorted(privileges, key=lambda role: len(privileges[role]), reverse=True)
-<<<<<<< HEAD
-        self._app.jinja_env.filters['sort_roles'] = sort_roles_by_number_of_privileges
-        self._app.jinja_env.filters['sort_users'] = sort_users_by_name
-        self._app.jinja_env.filters['text_highlighter'] = text_highlighter
-        self._app.jinja_env.filters['uids_to_link'] = uids_to_link
-        self._app.jinja_env.filters['user_has_role'] = user_has_role
-        self._app.jinja_env.filters['vulnerability_class'] = vulnerability_class
-=======
         self._app.jinja_env.filters['sort_roles'] = flt.sort_roles_by_number_of_privileges
         self._app.jinja_env.filters['sort_users'] = flt.sort_users_by_name
         self._app.jinja_env.filters['text_highlighter'] = flt.text_highlighter
         self._app.jinja_env.filters['uids_to_link'] = flt.uids_to_link
         self._app.jinja_env.filters['user_has_role'] = flt.user_has_role
-        self._app.jinja_env.filters['vulnerability_class'] = flt.vulnerability_class
-        self._app.jinja_env.filters['is_not_mandatory_analysis_entry'] = flt.is_not_manditory_analysis_entry
->>>>>>> ae5867af
+        self._app.jinja_env.filters['vulnerability_class'] = flt.vulnerability_class