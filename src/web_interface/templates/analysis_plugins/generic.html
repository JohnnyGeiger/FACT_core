--- conflicted
+++ resolved
@@ -2,24 +2,13 @@
 
 {% block analysis_result_details %}
 
-<<<<<<< HEAD
 {% for key in firmware.processed_analysis[selected_analysis] | sort %}
-    {% if key not in ['summary', 'plugin_version', 'system_version', 'analysis_date', 'tags', 'skipped'] %}
+    {% if key | is_not_mandatory_analysis_entry %}
         <tr>
             <td>{{ key }}</td>
             <td><pre class="border rounded p-2 bg-light" style="white-space: pre-wrap;"><code>{{ firmware.processed_analysis[selected_analysis][key] | nice_generic | safe }}</code></pre></td>
         </tr>
     {% endif %}
 {% endfor %}
-=======
-	{% for key in firmware.processed_analysis[selected_analysis]|sort %}
-		{% if key | is_not_mandatory_analysis_entry %}
-			<tr>
-				<td class="result"> {{key}} </td>
-				<td class="result"><pre><code> {{firmware.processed_analysis[selected_analysis][key] | nice_generic | safe}}</code></pre></td>
-			</tr>
-		{% endif %}
-	{% endfor %}
->>>>>>> 4af238b7
 
 {% endblock %}