--- conflicted
+++ resolved
@@ -43,17 +43,13 @@
 <div style="width:100%;column-count:2;column-rule:grey 1px dotted;column-gap:50px">
 	<h4>FACT 3.1-dev</h4>
 	<ul>
-<<<<<<< HEAD
         <li>Dynamic generation of analysis summary</li>
-        <li>Bug fixes</li>
-=======
 		<li>New or Improved Analysis
 			<ul>
 				<li>New software signatures added</li>
 			</ul>
 		</li>
 		<li>Bug fixes</li>
->>>>>>> 926f18f7
 	</ul>
 
     <h4>FACT 3.0 (2019-07-31)</h4>
