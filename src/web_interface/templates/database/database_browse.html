--- conflicted
+++ resolved
@@ -54,30 +54,18 @@
     </div>
 </div>
 
-<<<<<<< HEAD
 {% if search_parameters['query_title'] %}
     <div class="row justify-content-center">
         <div class="col-xl-6 col-lg-8 col-md-10">
             <div class="list-group mt-4">
-                {% if search_parameters['query_title'] %}
-                    <button data-toggle="collapse" data-target="#search_query" class="list-group-item list-group-item-primary d-flex justify-content-between align-items-center">
-                        Show Search Query <span class="badge badge-primary">{% if search_parameters['only_firmware'] %}Firmware{% else %}File{% endif %} Search</span>
-                    </button>
-                    <div id="search_query" class="collapse list-group-item p-0">
-                        <pre class="bg-light p-2 mb-0">{{ search_parameters['query_title'] }}</pre>
-                    </div>
-                {% endif %}
+                <button data-toggle="collapse" data-target="#search_query" class="list-group-item list-group-item-primary d-flex justify-content-between align-items-center">
+                    {% set search_target = "File" if not search_parameters['only_firmware'] else "Firmware" if not search_parameters['inverted'] else "Inverse Firmware" %}
+                    Show Search Query <span class="badge badge-primary">{{ search_target }} Search</span>
+                </button>
+                <div id="search_query" class="collapse list-group-item p-0">
+                    <pre class="bg-light p-2 mb-0">{{ search_parameters['query_title'] }}</pre>
+                </div>
             </div>
-=======
-	{% if search_parameters['query_title'] %}
-    <div class="col-md-8 col-md-offset-2 col-lg-8 col-lg-offset-2">
-	        <button data-toggle="collapse" data-target="#search_query" class="list-group-item list-group-item-info">
-                {%- set search_target = "File" if not search_parameters['only_firmware'] else "Firmware" if not search_parameters['inverted'] else "Inverse Firmware" -%}
-            	Show Search Query <span class="badge">{{ search_target }} Search</span>
-        	</button>
-        <div id="search_query" class="collapse">
-            <pre>{{ search_parameters['query_title'] }}</pre>
->>>>>>> 4af238b7
         </div>
     </div>
 {% endif %}
