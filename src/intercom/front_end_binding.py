import logging
import pickle
from time import sleep, time

from intercom.common_mongo_binding import InterComMongoInterface, generate_task_id


class InterComFrontEndBinding(InterComMongoInterface):
    '''
    Internal Communication FrontEnd Binding
    '''

    def add_analysis_task(self, fw):
        self.connections['analysis_task']['fs'].put(pickle.dumps(fw), filename=fw.get_uid())

    def add_re_analyze_task(self, fw, unpack=True):
        if unpack:
            self.connections['re_analyze_task']['fs'].put(pickle.dumps(fw), filename=fw.get_uid())
        else:
            self.connections['update_task']['fs'].put(pickle.dumps(fw), filename=fw.get_uid())

    def add_single_file_task(self, fw):
        self.connections['single_file_task']['fs'].put(pickle.dumps(fw), filename=fw.get_uid())

    def add_compare_task(self, compare_id, force=False):
        self.connections['compare_task']['fs'].put(pickle.dumps((compare_id, force)), filename=compare_id)

    def delete_file(self, fw):
        self.connections['file_delete_task']['fs'].put(pickle.dumps(fw))

    def get_available_analysis_plugins(self):
        plugin_file = self.connections['analysis_plugins']['fs'].find_one({'filename': 'plugin_dictonary'})
        if plugin_file is not None:
            plugin_dict = pickle.loads(plugin_file.read())
            return plugin_dict
<<<<<<< HEAD
        raise Exception("No available plug-ins found. FACT backend might be down!")
=======
        raise Exception("No available plug-ins found. FAF backend might be down!")
>>>>>>> c279d85c

    def get_binary_and_filename(self, uid):
        return self._request_response_listener(uid, 'raw_download_task', 'raw_download_task_resp')

    def get_repacked_binary_and_file_name(self, uid):
        return self._request_response_listener(uid, 'tar_repack_task', 'tar_repack_task_resp')

    def add_binary_search_request(self, yara_rule_binary, firmware_uid=None):
        serialized_request = pickle.dumps((yara_rule_binary, firmware_uid))
        request_id = generate_task_id(yara_rule_binary)
        self.connections["binary_search_task"]['fs'].put(serialized_request, filename="{}".format(request_id))
        return request_id

    def get_binary_search_result(self, request_id):
        result = self._response_listener('binary_search_task_resp', request_id, timeout=time() + 10, delete=False)
        return result if result is not None else (None, None)

    def _request_response_listener(self, input_data, request_connection, response_connection):
        serialized_request = pickle.dumps(input_data)
        request_id = generate_task_id(input_data)
        self.connections[request_connection]['fs'].put(serialized_request, filename="{}".format(request_id))
        logging.debug('Request sent: {} -> {}'.format(request_connection, request_id))
        sleep(1)
        return self._response_listener(response_connection, request_id)

    def _response_listener(self, response_connection, request_id, timeout=None, delete=True):
        output_data = None
        if timeout is None:
            timeout = time() + int(self.config['ExpertSettings'].get('communication_timeout', "60"))
        while timeout > time():
            resp = self.connections[response_connection]['fs'].find_one({'filename': '{}'.format(request_id)})
            if resp:
                output_data = pickle.loads(resp.read())
                if delete:
                    self.connections[response_connection]['fs'].delete(resp._id)  # pylint: disable=protected-access
                logging.debug('Response received: {} -> {}'.format(response_connection, request_id))
                break
            else:
                logging.debug('No response yet: {} -> {}'.format(response_connection, request_id))
                sleep(1)
        return output_data<|MERGE_RESOLUTION|>--- conflicted
+++ resolved
@@ -33,11 +33,7 @@
         if plugin_file is not None:
             plugin_dict = pickle.loads(plugin_file.read())
             return plugin_dict
-<<<<<<< HEAD
         raise Exception("No available plug-ins found. FACT backend might be down!")
-=======
-        raise Exception("No available plug-ins found. FAF backend might be down!")
->>>>>>> c279d85c
 
     def get_binary_and_filename(self, uid):
         return self._request_response_listener(uid, 'raw_download_task', 'raw_download_task_resp')
