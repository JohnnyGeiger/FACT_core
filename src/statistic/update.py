--- conflicted
+++ resolved
@@ -230,17 +230,7 @@
         stats['firmware_container'] = self._get_objects_and_count_of_occurrence_single_db(self.db.firmwares, '$processed_analysis.file_type.mime', match=self.match)
         return stats
 
-<<<<<<< HEAD
-    def _get_unpacking_stats(self):
-        stats = {}
-        stats['used_unpackers'] = self._get_objects_and_count_of_occurrence_firmware_and_file_db('$processed_analysis.unpacker.plugin_used')
-        stats['packed_file_types'] = self._get_objects_and_count_of_occurrence_single_db(
-            self.db.file_objects, '$processed_analysis.file_type.mime', match={'processed_analysis.unpacker.summary': 'packed'})
-        stats['data_loss_file_types'] = self._get_objects_and_count_of_occurrence_firmware_and_file_db(
-            '$processed_analysis.file_type.mime', match={'processed_analysis.unpacker.summary': 'data lost'})
-=======
     def get_unpacking_stats(self):
->>>>>>> 1bfac066
         fo_packing_stats = dict(self._get_objects_and_count_of_occurrence_single_db(self.db.file_objects, '$processed_analysis.unpacker.summary', unwind=True))
         firmware_packing_stats = dict(self._get_objects_and_count_of_occurrence_single_db(self.db.file_objects, '$processed_analysis.unpacker.summary', unwind=True))
         return {
